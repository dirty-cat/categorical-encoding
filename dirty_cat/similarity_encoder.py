import warnings
import copy
import numpy as np
from scipy import sparse
from sklearn.cluster import KMeans
from sklearn.neighbors import NearestNeighbors
<<<<<<< HEAD
from sklearn.utils import check_random_state
from dirty_cat import string_distances
=======
from sklearn.preprocessing import OneHotEncoder
from sklearn.feature_extraction.text import CountVectorizer, HashingVectorizer

from . import string_distances
>>>>>>> 7d12e3d1


def ngram_similarity(X, cats, ngram_range, hashing_dim, dtype=np.float64):
    """
    Similarity encoding for dirty categorical variables:
        Given to arrays of strings, returns the
        similarity encoding matrix of size
        len(X) x len(cats)

    ngram_sim(s_i, s_j) =
        ||min(ci, cj)||_1 / (||ci||_1 + ||cj||_1 - ||min(ci, cj)||_1)
    """
    min_n, max_n = ngram_range
    unq_X = np.unique(X)
    cats = np.array([' %s ' % cat for cat in cats])
    unq_X_ = np.array([' %s ' % x for x in unq_X])
    if not hashing_dim:
        vectorizer = CountVectorizer(analyzer='char',
                                     ngram_range=(min_n, max_n),
                                     dtype=dtype)
        vectorizer.fit(np.concatenate((cats, unq_X_)))
    else:
        vectorizer = HashingVectorizer(analyzer='char',
                                       ngram_range=(min_n, max_n),
                                       n_features=hashing_dim, norm=None,
                                       alternate_sign=False,
                                       dtype=dtype)
        # The hashing vectorizer is stateless. We don't need to fit it on the data
        vectorizer.fit(X)
    count_cats = vectorizer.transform(cats)
    count_X = vectorizer.transform(unq_X_)
    # We don't need the vectorizer anymore, delete it to save memory
    del vectorizer
    sum_cats = np.asarray(count_cats.sum(axis=1))
    SE_dict = {}

    for i, x in enumerate(count_X):
        _, nonzero_idx, nonzero_vals = sparse.find(x)
        samegrams = np.asarray((count_cats[:, nonzero_idx].minimum(nonzero_vals)
                     ).sum(axis=1))
        allgrams = x.sum() + sum_cats - samegrams
        similarity = np.divide(samegrams, allgrams)
        SE_dict[unq_X[i]] = similarity.reshape(-1)
    # We don't need the counts anymore, delete them to save memory
    del count_cats, count_X

    out = np.empty((len(X), similarity.size), dtype=dtype)
    for x, out_row in zip(X, out):
        out_row[:] = SE_dict[x]

    return np.nan_to_num(out)


def get_prototype_frequencies(prototypes):
    """
    Computes the frequencies of the values contained in prototypes
    Reverse sorts the array by the frequency
    Returns a numpy array of the values without their frequencies
    """
    uniques, counts = np.unique(prototypes, return_counts=True)
    sorted_indexes = np.argsort(counts)[::-1]
    return uniques[sorted_indexes], counts[sorted_indexes]


def get_kmeans_prototypes(X, n_prototypes, hashing_dim=128,
                         ngram_range=(3, 3), sparse=False, random_state=None):
    """
    Computes prototypes based on:
      - dimensionality reduction (via hashing n-grams)
      - k-means clustering
      - nearest neighbor
    """
    vectorizer = HashingVectorizer(analyzer='char', norm=None,
                                   alternate_sign=False,
                                   ngram_range=ngram_range,
                                   n_features=hashing_dim)
    projected = vectorizer.transform(X)
    if not sparse:
        projected = projected.toarray()
    kmeans = KMeans(n_clusters=n_prototypes, random_state=random_state)
    kmeans.fit(projected)
    centers = kmeans.cluster_centers_
    neighbors = NearestNeighbors()
    neighbors.fit(projected)
    indexes_prototypes = np.unique(neighbors.kneighbors(centers, 1)[-1])
    if indexes_prototypes.shape[0] < n_prototypes:
        warnings.warn('Final number of unique prototypes is lower than ' +
                      'n_prototypes (expected)')
    return np.sort(X[indexes_prototypes])


_VECTORIZED_EDIT_DISTANCES = {
    'levenshtein-ratio': np.vectorize(string_distances.levenshtein_ratio),
    'jaro': np.vectorize(string_distances.jaro),
    'jaro-winkler': np.vectorize(string_distances.jaro_winkler),
}


class SimilarityEncoder(OneHotEncoder):
    """Encode string categorical features as a numeric array.

    The input to this transformer should be an array-like of
    strings.
    The method is based on calculating the morphological similarities
    between the categories.
    The categories can be encoded using one of the implemented string
    similarities: ``similarity='ngram'`` (default), 'levenshtein-ratio',
    'jaro', or 'jaro-winkler'.
    This encoding is an alternative to OneHotEncoder in the case of
    dirty categorical variables.

    Parameters
    ----------
    similarity : str {'ngram', 'levenshtein-ratio', 'jaro', or\
'jaro-winkler'}
        The type of pairwise string similarity to use.

    ngram_range : tuple (min_n, max_n), default=(3, 3)
        Only significant for ``similarity='ngram'``. The range of
        values for the n_gram similarity.

    categories : 'auto', 'k-means', 'most_frequent' or a list of lists/arrays
    of values.
        Categories (unique values) per feature:

        - 'auto' : Determine categories automatically from the training data.
        - list : ``categories[i]`` holds the categories expected in the i-th
          column. The passed categories must be sorted and should not mix
          strings and numeric values.
        - 'most_frequent' : Computes the most frequent values for every
           categorical variable
        - 'k-means' : Computes the K nearest neighbors of K-mean centroids
           in order to choose the prototype categories

        The categories used can be found in the ``categories_`` attribute.
    dtype : number type, default np.float64
        Desired dtype of output.
    handle_unknown : 'error' (default) or 'ignore'
        Whether to raise an error or ignore if a unknown categorical feature is
        present during transform (default is to raise). When this parameter
        is set to 'ignore' and an unknown category is encountered during
        transform, the resulting one-hot encoded columns for this feature
        will be all zeros. In the inverse transform, an unknown category
        will be denoted as None.
    hashing_dim : int type or None.
        If None, the base vectorizer is CountVectorizer, else it's set to
        HashingVectorizer with a number of features equal to `hashing_dim`.
    n_prototypes: number of prototype we want to use.
        Useful when `most_frequent` or `k-means` is used.
<<<<<<< HEAD
        Must be a positiv non null integer.
    random_state: either an int used as a seed, a RandomState instance or None.
        Useful when `k-means` strategy is used.
=======
        Must be a positive non null integer.
>>>>>>> 7d12e3d1

    Attributes
    ----------
    categories_ : list of arrays
        The categories of each feature determined during fitting
        (in order corresponding with output of ``transform``).

    References
    ----------

    For a detailed description of the method, see
    `Similarity encoding for learning with dirty categorical variables
    <https://hal.inria.fr/hal-01806175>`_ by Cerda, Varoquaux, Kegl. 2018
    (accepted for publication at: Machine Learning journal, Springer).


    """
    def __init__(self, similarity='ngram', ngram_range=(3, 3),
<<<<<<< HEAD
                 categories='auto', dtype=np.float64,
                 handle_unknown='ignore', hashing_dim=None, n_prototypes=None, random_state=None):

=======
                 categories='auto', dtype=np.float64, handle_unknown='ignore',
                 hashing_dim=None, n_prototypes=None):
        super().__init__()
>>>>>>> 7d12e3d1
        self.categories = categories
        self.dtype = dtype
        self.handle_unknown = handle_unknown
        self.similarity = similarity
        self.ngram_range = ngram_range
        self.hashing_dim = hashing_dim
        self.n_prototypes = n_prototypes
        self.random_state = random_state
        assert categories in [None, 'auto', 'k-means', 'most_frequent']

        if categories in ['k-means', 'most_frequent'] and (n_prototypes is None or n_prototypes == 0):
            raise ValueError('n_prototypes expected None or a positive non null integer')
        if categories == 'auto' and n_prototypes is not None:
            warnings.warn('n_prototypes parameter ignored with category type \'auto\'')

    def get_most_frequent(self, prototypes):
        """ Get the most frequent category prototypes
        Parameters
        ----------
        prototypes : the list of values for a category variable
        Returns
        -------
        The n_prototypes most frequent values for a category variable
        """
        values, _ = get_prototype_frequencies(prototypes)
        return values[:self.n_prototypes]

    def fit(self, X, y=None):
        """Fit the CategoricalEncoder to X.
        Parameters
        ----------
        X : array-like, shape [n_samples, n_features]
            The data to determine the categories of each feature.
        Returns
        -------
        self
        """
        X = self._check_X(X)
        if self.handle_unknown not in ['error', 'ignore']:
            template = ("handle_unknown should be either 'error' or "
                        "'ignore', got %s")
            raise ValueError(template % self.handle_unknown)

        if ((self.hashing_dim is not None) and
                (not isinstance(self.hashing_dim, int))):
            raise ValueError("value '%r' was specified for hashing_dim, "
                             "which has invalid type, expected None or "
                             "int." % self.hashing_dim)

        if self.categories not in ['auto', 'most_frequent', 'k-means']:
            for cats in self.categories:
                if not np.all(np.sort(cats) == np.array(cats)):
                    raise ValueError("Unsorted categories are not yet "
                                     "supported")

        n_samples, n_features = X.shape
        self.categories_ = list()
        self.random_state_ = check_random_state(self.random_state) if self.random_state is not None else None

        for i in range(n_features):
            Xi = X[:, i]

            if self.categories == 'auto':
                self.categories_.append(np.unique(Xi))
            elif self.categories == 'most_frequent':
                self.categories_.append(self.get_most_frequent(Xi))
            elif self.categories == 'k-means':
                self.categories_.append(get_kmeans_prototypes(Xi, self.n_prototypes, random_state=self.random_state_))
            else:
                if self.handle_unknown == 'error':
                    valid_mask = np.in1d(Xi, self.categories[i])
                    if not np.all(valid_mask):
                        diff = np.unique(Xi[~valid_mask])
                        msg = ("Found unknown categories {0} in column {1}"
                               " during fit".format(diff, i))
                        raise ValueError(msg)
                self.categories_.append(np.array(self.categories[i],
                                                 dtype=object))

        return self

    def transform(self, X):
        """Transform X using specified encoding scheme.

        Parameters
        ----------
        X : array-like, shape [n_samples, n_features]
            The data to encode.

        Returns
        -------
        X_new : 2-d array, shape [n_samples, n_features_new]
            Transformed input.

        """
        X = self._check_X(X)

        n_samples, n_features = X.shape

        for i in range(n_features):
            Xi = X[:, i]
            valid_mask = np.in1d(Xi, self.categories_[i])

            if not np.all(valid_mask):
                if self.handle_unknown == 'error':
                    diff = np.unique(X[~valid_mask, i])
                    msg = ("Found unknown categories {0} in column {1}"
                           " during transform".format(diff, i))
                    raise ValueError(msg)

        if self.similarity in ('levenshtein-ratio',
                               'jaro',
                               'jaro-winkler'):
            out = []
            vect = _VECTORIZED_EDIT_DISTANCES[self.similarity]
            for j, cats in enumerate(self.categories_):
                unqX = np.unique(X[:, j])
                encoder_dict = {x: vect(x, cats.reshape(1, -1))
                                for x in unqX}
                encoder = [encoder_dict[x] for x in X[:, j]]
                encoder = np.vstack(encoder)
                out.append(encoder)
            return np.hstack(out)

        elif self.similarity == 'ngram':
            min_n, max_n = self.ngram_range
            out = []
            for j, cats in enumerate(self.categories_):
                encoder = ngram_similarity(X[:, j], cats,
                                           ngram_range=(min_n, max_n),
                                           hashing_dim=self.hashing_dim,
                                           dtype=self.dtype)
                out.append(encoder)
            return np.hstack(out)
        else:
            raise ValueError("Unknown similarity: '%s'" % self.similarity)<|MERGE_RESOLUTION|>--- conflicted
+++ resolved
@@ -4,15 +4,12 @@
 from scipy import sparse
 from sklearn.cluster import KMeans
 from sklearn.neighbors import NearestNeighbors
-<<<<<<< HEAD
 from sklearn.utils import check_random_state
 from dirty_cat import string_distances
-=======
 from sklearn.preprocessing import OneHotEncoder
 from sklearn.feature_extraction.text import CountVectorizer, HashingVectorizer
 
 from . import string_distances
->>>>>>> 7d12e3d1
 
 
 def ngram_similarity(X, cats, ngram_range, hashing_dim, dtype=np.float64):
@@ -162,13 +159,9 @@
         HashingVectorizer with a number of features equal to `hashing_dim`.
     n_prototypes: number of prototype we want to use.
         Useful when `most_frequent` or `k-means` is used.
-<<<<<<< HEAD
         Must be a positiv non null integer.
     random_state: either an int used as a seed, a RandomState instance or None.
         Useful when `k-means` strategy is used.
-=======
-        Must be a positive non null integer.
->>>>>>> 7d12e3d1
 
     Attributes
     ----------
@@ -187,15 +180,9 @@
 
     """
     def __init__(self, similarity='ngram', ngram_range=(3, 3),
-<<<<<<< HEAD
                  categories='auto', dtype=np.float64,
                  handle_unknown='ignore', hashing_dim=None, n_prototypes=None, random_state=None):
-
-=======
-                 categories='auto', dtype=np.float64, handle_unknown='ignore',
-                 hashing_dim=None, n_prototypes=None):
         super().__init__()
->>>>>>> 7d12e3d1
         self.categories = categories
         self.dtype = dtype
         self.handle_unknown = handle_unknown
