#!/usr/bin/env python

import os
from distutils.core import setup
import sys

# For some commands, use setuptools
if len(set(('develop', 'sdist', 'release', 'bdist', 'bdist_egg', 'bdist_dumb',
            'bdist_rpm', 'bdist_wheel', 'bdist_wininst', 'install_egg_info',
            'egg_info', 'easy_install', 'upload',
            )).intersection(sys.argv)) > 0:
    import setuptools

version_file = os.path.join(
    os.path.dirname(__file__), 'dirty_cat', 'VERSION.txt')
with open(version_file) as fh:
    VERSION = fh.read().strip()

description_file = os.path.join(os.path.dirname(__file__), 'README.rst')
with open(description_file) as fh:
    DESCRIPTION = fh.read()


extra_setuptools_args = {}


if __name__ == '__main__':
    setup(name='dirty_cat',
          version=VERSION,
          author='Patricio Cerda',
          author_email='patricio.cerda@inria.fr',
          url='http://dirty-cat.github.io/',
          description=("Machine learning with dirty categories."),
          long_description=DESCRIPTION,
          license='BSD',
          classifiers=[
              'Development Status :: 3 - Production/Stable',
              'Environment :: Console',
              'Intended Audience :: Developers',
              'Intended Audience :: Science/Research',
              'Intended Audience :: Education',
              'License :: OSI Approved :: BSD License',
              'Operating System :: OS Independent',
              'Programming Language :: Python :: 3.5',
              'Programming Language :: Python :: 3.6',
              'Topic :: Scientific/Engineering',
              'Topic :: Utilities',
              'Topic :: Software Development :: Libraries',
          ],
          platforms='any',
<<<<<<< HEAD
          packages=['dirty_cat','dirty_cat.datasets'],
=======
          packages=['dirty_cat'],
          package_data={'dirty_cat': ['VERSION.txt']},
>>>>>>> 5a028722
          install_requires=['jellyfish', 'python-Levenshtein',
                            'distance', 'sklearn', 'numpy', 'scipy','pandas'],
          **extra_setuptools_args)<|MERGE_RESOLUTION|>--- conflicted
+++ resolved
@@ -48,12 +48,8 @@
               'Topic :: Software Development :: Libraries',
           ],
           platforms='any',
-<<<<<<< HEAD
-          packages=['dirty_cat','dirty_cat.datasets'],
-=======
           packages=['dirty_cat'],
           package_data={'dirty_cat': ['VERSION.txt']},
->>>>>>> 5a028722
           install_requires=['jellyfish', 'python-Levenshtein',
                             'distance', 'sklearn', 'numpy', 'scipy','pandas'],
           **extra_setuptools_args)